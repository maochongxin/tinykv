--- conflicted
+++ resolved
@@ -35,7 +35,6 @@
 
 // The below functions are Server's gRPC API (implements TinyKvServer).
 
-<<<<<<< HEAD
 // Raw API.
 func (server *Server) RawGet(_ context.Context, req *kvrpcpb.RawGetRequest) (*kvrpcpb.RawGetResponse, error) {
 	rsp := &kvrpcpb.RawGetResponse{}
@@ -63,7 +62,7 @@
 	rsp := &kvrpcpb.RawPutResponse{}
 	err := server.storage.Write(req.Context, []storage.Modify{
 		{
-			Data: storage.Put {
+			Data: storage.Put{
 				Key:   req.Key,
 				Value: req.Value,
 				Cf:    req.Cf,
@@ -109,7 +108,7 @@
 		key := dbIter.Item().Key()
 		val, _ := dbIter.Item().Value()
 		rsp.Kvs = append(rsp.Kvs, &kvrpcpb.KvPair{
-			Key: key,
+			Key:   key,
 			Value: val,
 		})
 		dbIter.Next()
@@ -117,8 +116,6 @@
 	return rsp, nil
 }
 
-=======
->>>>>>> 9366a1db
 // Raft commands (tinykv <-> tinykv)
 // Only used for RaftStorage, so trivially forward it.
 func (server *Server) Raft(stream tinykvpb.TinyKv_RaftServer) error {
